--- conflicted
+++ resolved
@@ -31,12 +31,7 @@
 
 from instruments.util_fns import (
     ProxyList,
-<<<<<<< HEAD
-    assume_units, bool_property, enum_property, int_property,
-    split_unit_str, convert_temperature
-=======
-    assume_units
->>>>>>> af036ff1
+    assume_units, convert_temperature
 )
 
 from flufl.enum import Enum
@@ -139,16 +134,6 @@
     
     # Check that raw scalars are made unitful.
     eq_(assume_units(1, 'm').rescale('mm').magnitude, 1000)
-    
-@raises(ValueError)
-<<<<<<< HEAD
-def test_split_unit_str_only_units():
-    """
-    split_unit_str: Given a bad string containing only units (ie, no numbers),
-    I expect the function to raise a ValueError.
-    """
-    mag, units = split_unit_str("foobars")
-
 
 def test_temperature_conversion():
     blo = 70.0*pq.degF
@@ -160,7 +145,8 @@
     blo = 270*pq.degK
     out = convert_temperature(blo, pq.degC)
     eq_(out.magnitude, -3.1499999999999773)
-=======
+
+
+@raises(ValueError)
 def test_assume_units_failures():
-    assume_units(1, 'm').rescale('s')
->>>>>>> af036ff1
+    assume_units(1, 'm').rescale('s')